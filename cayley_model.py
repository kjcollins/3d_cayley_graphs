"""
Model building class for rigid 3d Cayley graphs of reflection groups.

This class takes a reflection or Weyl group and creates a rigid 3d model of the
Cayley graph. Vertex placement is determined by the group action on $\mathbb{R}^3$
and by default all reflections are included as generators. Higher order reflections
are represented as filled in polygons since the ultimate purpose of this package
is to create files that can be sent to a 3d printer and made "throwable," i.e.
physically printed. The class can handle real reflection groups of rank at most 3,
and complex reflection groups or rank at most 2, which are realized first in real
4d and then parallel projected into 3d for visualization and printing.

EXAMPLES::

<Lots and lots of examples>

AUTHORS:

- Kate Collins (2018-03-15): initial version
- Elizabeth Drellich (2018-03-15): initial version
- Eric Stucky (2018-03-15): initial version
- Kaisa Taipale (2018-03-15): initial version


TODO:

- Note for developers (and anyone else confused by Sage doc testing):
sage -t --long --optional=mpir,python2,sage,gap3 --debug cayley_model.py
is the line that tests everything in this file. Remove the "--debug" option
if you don't want to try to interactively debug errors.

"""

from sage.structure.sage_object import SageObject
from random import randint, seed
from time import time


class ReflectionGroup3d(SageObject): # we might want to inherit from an object. Graphics?
    """docstring for """
    def __init__(self, group, point=(2,1,3), proj_plane=[0,0,0,1]):
        self._verify_group(group)
        self.group = group

        self._real_dimension(group)
        self.real_dimension = 3 # place filler until real dimension computed

        self._verify_point(group, point)
        self.init_point = vector(point) # decide about vector construction

        self._verify_proj_plane(proj_plane)
        self.proj_plane = proj_plane

        self.reflections = self.group.reflections()

        self.vertex_properties = {"radius":1,
                                  "shape":"sphere",
                                  "label":None,
                                  "visible":True,
                                  "position":None,
                                  "color":"gray"}
        self.vertices = {}
        self._construct_vertices_dict()

        self.edge_properties = {"edge_thickness":.5,
                                "color":"gray",
                                "fill":True,
                                "fill_size": .5,
                                "boundaries": True,
                                "boundary_thickness":.5,
                                "visible":True}
        # if x param exists: set it
        # else: add default
        self.edges = {}
        self._construct_edges_dict()

        self.outside_edges = {}


        # get methods, set methods, and how plot3d will take parameters
        # are the visualization things that the constructor doesn't cover



    def _verify_group(self, group):
        """
        Perform error checking on group input
        Return boolean of whether input group can be represented in 3d

        INPUT:

        - ``group`` -- a group

        OUTPUT:

        Boolean True if W is a complex reflection group of rank at most 2 or a is_real
        reflection group of rank at most 3. If False, returns an error message.

        EXAMPLES:

        ::

            sage: W = ReflectionGroup(["C",3]) #long time
            sage: ReflectionGroup3d(W) #long time
            <class '__main__.ReflectionGroup3d'>

        If the group's rank is too big::

            sage: W = ReflectionGroup((5,1,3)) #long time
            sage: ReflectionGroup3d(W) #long time
            Traceback (most recent call last):
            ...
            TypeError: Group must be real with rank < 4, or complex with rank < 3

        If the group is in the wrong format::

            sage: W = SymmetricGroup(4) #long time
            sage: ReflectionGroup3d(W) #long time
            Traceback (most recent call last):
            ...
            TypeError: Group should be defined as a ReflectionGroup

        """
        if group.parent() in [ReflectionGroup((3,1,2)).parent(),ReflectionGroup(["A",2]).parent()]:
            if group.rank() < 3:
                return True
            elif group.rank() == 3:
                if group.is_real():
                    return True
                else:
                    raise TypeError("Group must be real with rank < 4, or complex with rank < 3")
            else:
                raise TypeError("Group must be real with rank < 4, or complex with rank < 3")
        else:
            raise TypeError("Group should be defined as a ReflectionGroup")


    def _real_dimension(self, group):
        """
        Determines the real dimension of the groups

        INPUT:

        - ``group`` -- a group

        OUTPUT:

        Interger

        EXAMPLES:

        ::
            sage: W = ReflectionGroup(["C",3])
            sage: A = ReflectionGroup3d(W)
            sage: A.real_dimension()
            3

        ::
            sage: W = ReflectionGroup((3,1,2))
            sage: A = ReflectionGroup3d(W)
            sage: A.real_dimension()
            4
        """
        if group.is_real() == True:
            self.real_dimension = group.rank()
        else self.real_dimension = 2*group.rank()

    def _verify_point(self, group, point):
        """
        Perform error checking on point input
        If rank two reflection group, need 2d point
        else need 3d point

        INPUT:

        - ``group`` -- a group

        - ``point`` -- a tuple of integers

        OUTPUT:

        Boolean True if the group's rank is equal to the length of the tuple

        EXAMPLES:

        ::
            sage: W = ReflectionGroup(["C",3]) #long time
            sage: my_point = (1,2)
            sage: ReflectionGroup3d(W, my_point) #long time
            Traceback (most recent call last):
            ...
            TypeError: Check dimension of point (does not match group rank)

        ::
            sage: W = ReflectionGroup(["C",3]) #long time
            sage: my_point_1 = (1,2,3)
            sage: ReflectionGroup3d(W, my_point_1) #long time
            <class '__main__.ReflectionGroup3d'>
        """
        if group.rank() == len(point):
            return True
        elif group.rank() < len(point):
            self.point = tuple(point[:group.rank()-1])
            raise UserWarning("Point was shortened to match group rank")
            return True
        else:
            raise TypeError("Check dimension of point (does not match group rank)")



    def _verify_proj_plane(self, plane):
        """
        Perform error checking on vector input
        Return boolean of whether vector is the normal to a hyperplane
        in 4d

        INPUT:

        - ``plane`` -- a tuple of integers

        OUTPUT:

        -

        """
        if len(plane) == 4:
            if [plane[k] in RR for k in range(4)] == [True, True, True, True]:
                if tuple(plane) != (0,0,0,0):
                    return True
                else:
                    raise TypeError("plane is determined by a non-zero normal vector in R^4")
            else:
                raise TypeError("plane is determined by a non-zero normal vector in R^4")
        else:
            raise TypeError("plane is determined by a non-zero normal vector in R^4")


    def _construct_vertices_dict(self):
        """
        Create a dictionary whose keys are properties, and whose values
        track the properties that individual vertices have.

        In particular, values are themselves dictionaries, whose keys
        are group elements and whose values are the values of the
        corresponding properties.


        OUTPUT:

        A dictionary whose keys are strings corresponding to graphical
        properties of the vertices in the 3d model, and whose values
        are dictionaries. The value-dictionary associated to a
        particular property consists of a group element and the value of
        the property at its corresponding vertex.


        EXAMPLES:

            sage: W = ReflectionGroup(["A",2])
            sage: G = ReflectionGroup3d(W, (3,2))
            sage: G.vertex_properties.keys()
            ['color', 'label', 'visible', 'shape', 'radius', 'position']
<<<<<<< HEAD
            sage: G.vertices["position"]
            [(3, 2, 0), (5, -2, 0), (-3, 5, 0), (-5, 3, 0), (2, -5, 0), (-2, -3, 0)]
=======
            sage: G.vertices["position"].values()
            [(-5, 3, 0), (5, -2, 0), (-3, 5, 0), (3, 2, 0), (2, -5, 0), (-2, -3, 0)]
>>>>>>> bb84d10f

        """
        def pad_position(v, point):
            pos = v.matrix()*point
            # tup_pos = tuple(v.matrix()*point)
            if self.real_dimension < 3:
                return vector(tuple(pos)+((0,)*(3-len(pos))))
            elif self.real_dimension == 3:
                return pos
            else:
                pos4d = vector((pos[0].real_part(), pos[0].imag_part(), pos[1].real_part(), pos[1].imag_part()))
                proj_pos4d = pos4d - proj_plane.normalized().dot_product(pos4d)
                return proj_pos4d[0:2]

        for key, value in self.vertex_properties.items():
            if key=="position":
                self.vertices[key] = \
                {v:pad_position(v, self.init_point) for v in self.group.list()}
                # style?
            else:
                self.vertices[key] = {v:value for v in self.group.list()}


    def _construct_edges_dict(self):
        """
        """
        cosets = []

        reflections = self.group.reflections().list()
        subgroups = []
        while reflections: # is nonempty
            refl = reflections[0]
            subgroup = self.group.subgroup([refl])
            subgroups.append(subgroup)
            cosets += self.group.cosets(subgroup)
            i=1
            while i<refl.order():
                reflections.remove(refl**i)
                i+=1

        for key, value in self.edge_properties.items():
            if key=="color":
                self.edges[key] = {}
                acc = 0
                seed(time())
                for subgp in subgroups:
                    acc += 1
                    color = (randint(0,255), randint(0,255), randint(0,255))
                    for e in self.group.cosets(subgp):
                        self.edges[key][tuple(e)] = color
            else:
                # defaults
                self.edges[key] = {tuple(e):value for e in cosets}


    def _outside_edges(self): #if private, "create" method
                                # if public, return if known, create if uninitialized?
        """
        Creates a dictionary which categorizes edges as begin 1-faces of the polytope,
        contained in 2-faces of the polytope, or internal to the structure.
        """
        convex_bounding_polyhedron = Polyhedron(vertices = self.vertices["position"].values())
        outside_edge_dictionary = {}
        faces1_by_vertices = []
        faces2_by_vertices = []
        for face in (convex_bounding_polyhedron.faces(1)):
            face_vertices = []
            for i in range(len(face.vertices())):
                face_vertices.append(tuple(face.vertices()[i]))
            faces1_by_vertices.append(set(face_vertices))
        for face in (convex_bounding_polyhedron.faces(2)):
            face_vertices = []
            for i in range(len(face.vertices())):
                face_vertices.append(tuple(face.vertices()[i]))
            faces2_by_vertices.append(set(face_vertices))
        for k in self.W.reflections():
            S = self.W.subgroup([k])
            for j in range(len(self.W.cosets(S))):
                vertex_set = []
                for grp_elm in self.W.cosets(S)[j]:
                    coordinates = tuple(self.vertices["position"][grp_elm])
                    vertex_set.append(coordinates)
                if set(vertex_set) in faces1_by_vertices:
                    outside_edge_dictionary[tuple(self.W.cosets(S)[j])] = "1-face"
                elif set(vertex_set) not in faces1_by_vertices:
                    for two_face in faces2_by_vertices:
                        if set(vertex_set).issubset(two_face):
                            outside_edge_dictionary[tuple(self.W.cosets(S)[j])] = "external edge"
                        else:
                            outside_edge_dictionary[tuple(self.W.cosets(S)[j])] = "internal edge"

        return outside_edge_dictionary

    def plot3d(self):
        """
        Create a graphics3dGroup object that represents the reflection
        group, according to chosen visualization parameters.

        This method does not take inputs; changes to parameters should
        be made using the setter methods.

        (2018-03-15): Setter methods are not currently implemented.

        EXAMPLES:

            sage: W = ReflectionGroup(['A',3]) #optional - gap3
            sage: G = ReflectionGroup3d(W) #long time
            sage: G.plot3d() #long time
            Graphics3d Object

        ::

            sage: W = ReflectionGroup(['A',3]) #optional - gap3
            sage: G = ReflectionGroup3d(W) #long time
            sage: G.plot3d() #long time
            Graphics3d Object


        SEEALSO:
            :func:`~sage.graphs.generic_graphs.GenericGraph.plot3d`


        TODO:
            Permit 4d real and 2d complex reflection group visualization
            using
                - Orthogonal projection using proj_plane
                - Schlegel projection
                - Stereographic projection

        """
        x = sage.plot.plot3d.base.Graphics3dGroup([])

        for edge, visible in self.edges['visible'].items():
            if visible:
                x += self._create_edge(edge)

        for vertex, visible in self.vertices['visible'].items():
            if visible:
                x += point3d(self.vertices["position"][vertex],
                                color = self.vertices["color"][vertex],
                                size = self.vertices["radius"][vertex])
        return x

    def _create_edge(self, coset):
        r"""
        Returns graphics edge object based on order of edge.

        INPUT:

        - ``coset`` -- a tuple defining the edge of a reflection group.

        OUTPUT:

        The edge of the reflection group as a graphics object.

        EXAMPLES:

        ::
            sage: w = ReflectionGroup3d(ReflectionGroup(["A", 3]))
            sage: edge = w._create_edge(w.edges["visible"].keys()[0])
            sage: edge.jmol_repr(edge.default_render_params())
            ['draw line_1 diameter 1 curve {-1.0 4.0 -6.0}  {-4.0 1.0 -3.0} ',
             'color $line_1  [102,102,255]']

        ::
            sage:
            sage:
            sage:

        """
        edge_points = [self.vertices["position"][coset_elt] for coset_elt in coset]
        if len(coset) == 2:
            return line3d(edge_points) # TODO parameters
        else: # length is greater than 2
            _object = sage.plot.plot3d.base.Graphics3dGroup([])
            edge_polyhedron = Polyhedron(vertices=edge_points)
            if self.edges["fill"][coset]: #fix
                _object += _thicken_polygon(edge_polyhedron,
                            self.edges["thickness"][coset])
            if self.edges["boundaries"][coset]: #fix
                _object += _create_edge_boundaries(edge_polyhedron)

            if not self.edges["fill"][coset] and not self.edges["boundaries"][coset]:
                raise NotImplementedError("Visible edge has neither fill nor boundary!")

            return _object # TODO parameters


    def _create_edge_boundaries(self, edge_polyhedron):
        r"""
        Return graphics object with boundaries to a higher order edge (order>2).

        INPUT:

        - ``edge_polyhedron`` -- a :class:`Polyhedron`.

        OUTPUT:

        The edges, or boundaries, of the polyhedron as a graphics object.

        EXAMPLES:

        ::
            sage: w = ReflectionGroup3d(ReflectionGroup(["A", 3]))
            sage: poly = Polyhedron(vertices = [[1, 2, 3], [0,1,0], [1,0,1]])
            sage: edge_boundaries = w._create_edge_boundaries(poly)
            sage: edge_boundaries.all
            [Graphics3d Object]

        TODO:

        - provide more visualization options for object.
        """
        _object = sage.plot.plot3d.base.Graphics3dGroup([])
        edge_face = edge_polyhedron.faces(2)[0]
        v_list = list(edge_face.vertices())
        v_list.append(edge_face.vertices()[0])
        _object += line3d(v_list, color="purple", radius=.1)

        return _object

    def _thicken_polygon(self, polytope_in_2d, thickness):
        """
        Return graphics object representing polyhedron in 3d with thickness.

        INPUT:

        - ``polytope_in_2d`` -- a :class:`Polyhedron`.

        OUTPUT:

        A graphics3dGroup object of the same polyhedron in 3d.

        EXAMPLES:

        Example of a polygon edge::
            sage: w = ReflectionGroup3d(ReflectionGroup(["A", 3]))
            sage: p = Polyhedron(vertices = [[1, 2, 3], [0,1,0], [1,0,1]])
            sage: poly_3d = w._thicken_polygon(p, .01)
            sage: poly_3d.all
            [Graphics3d Object, Graphics3d Object, Graphics3d Object, Graphics3d Object]

        TODO:

        - examples that better test what the graphics object contains
        """
        new_points = []
        normal_vector = (vector(polytope_in_2d.vertices()[1]) - vector(polytope_in_2d.vertices()[0])).cross_product(vector(polytope_in_2d.vertices()[2]) - vector(polytope_in_2d.vertices()[0]))

        for point in polytope_in_2d.vertices():
            point1 = vector(point) + .5*thickness*normal_vector
            point2 = vector(point) - .5*thickness*normal_vector
            new_points.append(point1)
            new_points.append(point2)

        return Polyhedron(vertices = new_points).plot()<|MERGE_RESOLUTION|>--- conflicted
+++ resolved
@@ -260,13 +260,8 @@
             sage: G = ReflectionGroup3d(W, (3,2))
             sage: G.vertex_properties.keys()
             ['color', 'label', 'visible', 'shape', 'radius', 'position']
-<<<<<<< HEAD
-            sage: G.vertices["position"]
-            [(3, 2, 0), (5, -2, 0), (-3, 5, 0), (-5, 3, 0), (2, -5, 0), (-2, -3, 0)]
-=======
             sage: G.vertices["position"].values()
             [(-5, 3, 0), (5, -2, 0), (-3, 5, 0), (3, 2, 0), (2, -5, 0), (-2, -3, 0)]
->>>>>>> bb84d10f
 
         """
         def pad_position(v, point):
